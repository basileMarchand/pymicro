import unittest
import os
import numpy as np
import math
from tables import IsDescription, Int32Col, Float32Col
from pymicro.core.samples import SampleData
from BasicTools.Containers.ConstantRectilinearMesh import ConstantRectilinearMesh
import BasicTools.Containers.UnstructuredMeshCreationTools as UMCT
from config import PYMICRO_EXAMPLES_DATA_DIR


class Test_GrainData(IsDescription):
    """
       Description class specifying structured storage for tests
    """
    idnumber    = Int32Col()      # Signed 64-bit integer
    volume      = Float32Col()    # float
    center      = Float32Col(shape=(3,))    # float

class Test_DerivedClass(SampleData):
    """ Class to test the datamodel specification mechanism, via definition
        of classes derived from SampleData
    """
    def minimal_data_model(self):
        """
            Specify the minimal contents of the hdf5 (Group names, paths,, and
            group types) in the form of a dictionary {content:Location}
            Extends SampleData Class _minimal_data_model class
        """
        minimal_content_index_dic = {'Image_data':'/CellData',
                                     'grain_map':'/CellData/grain_map',
                                     'Grain_data':'/GrainData',
                                     'GrainDataTable':('/GrainData/'
                                                       'GrainDataTable'),
                                     'Crystal_data':'/CrystalStructure',
                                     'lattice_params':('/CrystalStructure'
                                                       '/LatticeParameters'),}
        minimal_content_type_dic = {'Image_data':'3DImage',
                                    'grain_map':'Array',
                                    'Grain_data':'Group',
                                    'GrainDataTable':Test_GrainData,
                                    'Crystal_data':'Group',
                                    'lattice_params':'Array',}
        return minimal_content_index_dic, minimal_content_type_dic

class SampleDataTests(unittest.TestCase):

    def setUp(self):
        print('testing the SampleData class')
        # Create data to store into SampleData instances
        # Create a mesh of an octahedron with 6 triangles
        self.mesh_nodes = np.array([[-1.,-1., 0.],
                                     [-1., 1., 0.],
                                     [ 1., 1., 0.],
                                     [ 1.,-1., 0.],
                                     [ 0., 0., 1.],
                                     [ 0., 0.,-1.]])
        self.mesh_elements = np.array([[0, 1, 4],
                                       [0, 1, 5],
                                       [1, 2, 4],
                                       [1, 2, 5],
                                       [2, 3, 4],
                                       [2, 3, 5],
                                       [3, 0, 4],
                                       [3, 0, 5]])
        # Create 2 fields 'shape functions' for the 2 nodes at z=+/-1
        self.mesh_shape_f1 = np.array([0., 0., 0., 0., 1., 0.])
        self.mesh_shape_f2 = np.array([0., 0., 0., 0., 0., 1.])
        # Create a binary 3D Image
        self.image = np.zeros((10,10,10),dtype='int16')
        self.image[:,:,:5] = 1
        self.image_origin = np.array([-1.,-1.,-1.])
        self.image_voxel_size = np.array([0.2,0.2,0.2])
        # Create a data array
        self.data_array = np.array([ math.tan(x) for x in
                                       np.linspace(-math.pi/4,math.pi/4,51)])
        self.filename = os.path.join(PYMICRO_EXAMPLES_DATA_DIR,
                                     'test_sampledata')
        self.derived_filename = self.filename+'_derived'
        self.reference_file = os.path.join(PYMICRO_EXAMPLES_DATA_DIR,
                                     'test_sampledata_ref')

    def test_create_sample(self):
        """Test creation of a SampleData instance/file and  data storage."""
        sample = SampleData(filename=self.filename,
                            sample_name='validation_test_sample',
                            overwrite_hdf5=True, verbose=False)
        self.assertTrue(os.path.exists(self.filename+'.h5'))
        self.assertTrue(os.path.exists(self.filename+'.xdmf'))
        # Add mesh data into SampleData dataset
        mesh = UMCT.CreateMeshOfTriangles(self.mesh_nodes, self.mesh_elements)
        mesh.nodeFields['Test_field1'] = self.mesh_shape_f1
        mesh.nodeFields['Test_field2'] = self.mesh_shape_f2
        sample.add_mesh(mesh, meshname='test_mesh',indexname='mesh',
                        location='/', extended_data=False)
        # Add image data into SampleData dataset
        image = ConstantRectilinearMesh(dim=len(self.image.shape))
        image.SetDimensions(self.image.shape)
        image.SetOrigin(self.image_origin)
        image.SetSpacing(self.image_voxel_size)
        image.elemFields['test_image_field'] = self.image
        sample.add_image(image,imagename='test_image',indexname='image',
                         location='/')
        # Add new group and array to SampleData dataset
        sample.add_group(groupname='test_group',location='/',indexname='group')
        sample.add_data_array(location='group', name='test_array',
                              array=self.data_array, indexname='array')
        # close sample data instance
        del sample
        # reopen sample data instance
        sample = SampleData(filename=self.filename)
        # test mesh geometry data recovery
        mesh_nodes = sample.get_mesh_nodes(meshname='mesh',as_numpy=True)
        self.assertTrue(np.all(mesh_nodes==self.mesh_nodes))
        mesh_elements = sample.get_mesh_xdmf_connectivity(meshname='mesh',
                                                          as_numpy=True)
        mesh_elements = mesh_elements.reshape(self.mesh_elements.shape)
        self.assertTrue(np.all(mesh_elements==self.mesh_elements))
        # test mesh field recovery
        shape_f1 = sample.get_node('Test_field1', as_numpy=True)
        self.assertTrue(np.all(shape_f1==self.mesh_shape_f1))
        # test image field recovery
        image_field = sample.get_node('test_image_field', as_numpy=True)
        self.assertTrue(np.all(image_field==self.image))
        # test sampledata instance and file autodelete function
        sample.autodelete = True
        del sample
        self.assertTrue(not os.path.exists(self.filename+'.h5'))
        self.assertTrue(not os.path.exists(self.filename+'.xdmf'))

    def test_copy_and_compress(self):
        """ Copy the reference dataset and compress it """
        sample = SampleData.copy_sample(src_sample_file=self.reference_file,
                                        dst_sample_file=self.filename,
                                        overwrite=True,get_object=True,
                                        autodelete=True)
        # get filesizes
        original_filesize, _ = sample.get_file_disk_size(print_flag=False,
                                                      convert=False)
        original_size, _ = sample.get_node_disk_size('test_image_field',
                                                  print_flag=False,
                                                  convert=False)
        # Verify data content
        data_array = sample.get_node('test_array')
        self.assertTrue(np.all(self.data_array==data_array))
        # compress image data
        sample.set_chunkshape_and_compression(node='test_image_field',
                                              complib='zlib',complevel=1)
        # assert that node size is smaller after compression
        new_size, _ = sample.get_node_disk_size('test_image_field',
                                                  print_flag=False,
                                                  convert=False)
        new_filesize, _ = sample.get_file_disk_size(print_flag=False,
                                                      convert=False)
        # repack file and assert file size is lower than original filesize
        sample.repack_h5file()
        new_filesize, _ = sample.get_file_disk_size(print_flag=False,
                                                      convert=False)
        self.assertGreater(original_filesize,new_filesize)
        # delete SampleData instance and assert files deletion
        del sample
        self.assertTrue(not os.path.exists(self.filename+'.h5'))
        self.assertTrue(not os.path.exists(self.filename+'.xdmf'))

    def test_derived_class(self):
        """ Test application specific data model specification through
            derived classes.
            Also test table functionalities.
        """
        derived_sample = Test_DerivedClass(filename=self.derived_filename,
<<<<<<< HEAD
                                           autodelete=False,
                                           overwrite_hdf5=True, verbose=False)
=======
                                           autodelete=True, overwrite_hdf5=True,
                                           verbose=False)
>>>>>>> 218568ff
        # assert data model Nodes are contained in dataset
        self.assertTrue(derived_sample.__contains__('Image_data'))
        self.assertTrue(derived_sample.__contains__('grain_map'))
        self.assertTrue(derived_sample.__contains__('Grain_data'))
        self.assertTrue(derived_sample.__contains__('GrainDataTable'))
        self.assertTrue(derived_sample.__contains__('Crystal_data'))
        self.assertTrue(derived_sample.__contains__('lattice_params'))
        # assert data array nodes created are empty
        self.assertTrue(derived_sample._is_empty('grain_map'))
        self.assertTrue(derived_sample._is_empty('Image_data'))
        self.assertTrue(derived_sample._is_empty('GrainDataTable'))
        self.assertTrue(derived_sample._is_empty('lattice_params'))
        # get table node and assert description
        tab = derived_sample.get_node('GrainDataTable')
        self.assertEqual(Test_GrainData.columns,
                         tab.description._v_colobjects)
        # add columns to the table
        dtype = np.dtype([('name', np.str_, 16),('floats', np.float64, (2,))])
        derived_sample.add_tablecols('GrainDataTable', description=dtype)
        tab = derived_sample.get_node('GrainDataTable')
        self.assertTrue('name' in tab.colnames)
        self.assertTrue('floats' in tab.colnames)
        del derived_sample
        # reopen file and check that neqw columns have been added
        derived_sample = Test_DerivedClass(filename=self.derived_filename,
                                           autodelete=True,
                                           overwrite_hdf5=False, verbose=True)
        derived_sample.get_node_info('GrainDataTable')
        tab = derived_sample.get_node('GrainDataTable')
        self.assertTrue('name' in tab.colnames)
        self.assertTrue('floats' in tab.colnames)
        del derived_sample
        self.assertTrue(not os.path.exists(self.derived_filename+'.h5'))
        self.assertTrue(not os.path.exists(self.derived_filename+'.xdmf'))

    def test_BasicTools_binding(self):
        """Test BasicTools to SampleData to BasicTools."""
        # create mesh of triangles
        myMesh = UMCT.CreateSquare(dimensions=[3,3], ofTris=True)
        # get into a SampleData instance
        sample = SampleData(filename='square', verbose=False, autodelete=True)
        sample.add_mesh(mesh_object=myMesh, meshname='BT_mesh',indexname='BTM',
                          replace=True, extended_data=True)
        # get mesh object from SampleData file/instance
        myMesh2 = sample.get_mesh('BTM')
        # delete SampleData object and test values
        self.assertTrue(np.all(myMesh.nodes == myMesh2.nodes))
        connectivity = myMesh.elements['tri3'].connectivity
        connectivity2 = myMesh2.elements['tri3'].connectivity
        self.assertTrue(np.all(connectivity == connectivity2))
        elements_in_tag = myMesh.GetElementsInTag('ExteriorSurf')
        elements_in_tag2 = myMesh2.GetElementsInTag('ExteriorSurf')
        self.assertTrue(np.all(elements_in_tag == elements_in_tag2))
        del sample

    def test_mesh_from_image(self):
        """Test BasicTools to SDimage to SDmesh."""
        # 3D image parameters
        dimensions = [11,11,11]
        origin = [0.,0.,0.]
        spacing = [1.,1.,1.]
        # create BasicTools image object
        myMesh = ConstantRectilinearMesh(dim=3)
        myMesh.SetDimensions(dimensions)
        myMesh.SetOrigin(origin)
        myMesh.SetSpacing(spacing)
        # create data field
        data = np.zeros(shape=dimensions)
        data[:,3:8,3:8] = 1
        myMesh.nodeFields['test_field'] = data
        # create SD instance and image group
        sample = SampleData(filename='cube', verbose=False, autodelete=True)
        sample.add_image(image_object=myMesh, imagename='Image_3D',
                          indexname='Im3D', replace=True)
        # create mesh group of tetra from image group
        sample.add_mesh_from_image('Im3D', with_fields=True, ofTetras=True,
                                    meshname='Tetra_mesh',
                                    indexname='Tmsh', replace=True)
        self.assertTrue(sample.__contains__('Im3D'))
        self.assertTrue(sample.__contains__('Tmsh'))
        field1 = sample.get_node('test_field', as_numpy=True)
        self.assertEqual(field1.shape,(11,11,11))
        field2 = sample.get_node('test_field_Tetra_mesh', as_numpy=True)
        self.assertEqual(field2.shape,(11*11*11,1))
        self.assertEqual(field1.ravel()[37], field2.ravel()[37])
        del sample
<|MERGE_RESOLUTION|>--- conflicted
+++ resolved
@@ -168,13 +168,8 @@
             Also test table functionalities.
         """
         derived_sample = Test_DerivedClass(filename=self.derived_filename,
-<<<<<<< HEAD
                                            autodelete=False,
                                            overwrite_hdf5=True, verbose=False)
-=======
-                                           autodelete=True, overwrite_hdf5=True,
-                                           verbose=False)
->>>>>>> 218568ff
         # assert data model Nodes are contained in dataset
         self.assertTrue(derived_sample.__contains__('Image_data'))
         self.assertTrue(derived_sample.__contains__('grain_map'))
